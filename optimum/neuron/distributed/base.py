--- conflicted
+++ resolved
@@ -311,7 +311,7 @@
         Returns:
             `PreTrainedModel`: The parallelized model.
         """
-<<<<<<< HEAD
+        from neuronx_distributed import parallel_layers
         if sequence_parallel_enabled and not cls.supports_sequence_parallelism():
             raise NotImplementedError(f"Sequence parallelism is not supported for {model.__class__}.")
 
@@ -319,13 +319,10 @@
             get_pipeline_model_parallel_size,
             get_tensor_model_parallel_rank,
             get_tensor_model_parallel_size,
-=======
-        from neuronx_distributed import parallel_layers
-
-        if sequence_parallel_enabled and cls.SEQUENCE_PARALLEL_LAYERNORM_PATTERNS is None:
-            raise NotImplementedError(f"Sequence parallelism is not supported for {model.__class__}.")
-
-        from neuronx_distributed.parallel_layers.parallel_state import get_tensor_model_parallel_rank
+        )
+        from neuronx_distributed.pipeline import NxDPPModel
+
+        sequence_parallel_enabled = sequence_parallel_enabled and get_tensor_model_parallel_size() > 1
 
         # Parallelizing the model.
         # This needs to be done prior to preparing the model for sequence parallelism because modules can be overriden.
@@ -337,19 +334,6 @@
         )
 
         # Preparing the model for sequence parallelism:
-        # 1. Transforming the LayerNorms.
-        layer_norm_qualified_name_patterns = (
-            cls.SEQUENCE_PARALLEL_LAYERNORM_PATTERNS if cls.SEQUENCE_PARALLEL_LAYERNORM_PATTERNS is not None else []
-        )
-        layer_norm_sequence_parallelizer = LayerNormSequenceParallelizer(
-            sequence_parallel_enabled, layer_norm_qualified_name_patterns
->>>>>>> 2d824bad
-        )
-        from neuronx_distributed.pipeline import NxDPPModel
-
-        sequence_parallel_enabled = sequence_parallel_enabled and get_tensor_model_parallel_size() > 1
-
-        # Preparing the model for sequence parallelism:
         sp_specs_cls = cls.SEQUENCE_PARALLELSIM_SPECS_CLS
 
         if sequence_parallel_enabled:
@@ -374,21 +358,8 @@
             # 3. Applying model specific patching for sequence parallelism.
             sp_specs_cls.patch_for_sequence_parallelism(model, sequence_parallel_enabled)
 
-<<<<<<< HEAD
-        model = cls._parallelize(
-            model,
-            device=device,
-            parallelize_embeddings=parallelize_embeddings,
-            sequence_parallel_enabled=sequence_parallel_enabled,
-        )
-
-        names_of_the_parameters_to_consider = cls._get_parameter_names_for_current_pipeline(model)
-
-=======
->>>>>>> 2d824bad
         weight_map = getattr(model, "_weight_map", None)
         # The model was not loaded lazily, it is already ready.
-<<<<<<< HEAD
         if weight_map is not None:
             with torch.no_grad():
                 tied_weights = {}
@@ -398,11 +369,6 @@
                     # Skipping the parameters that will not end-up in this pipeline rank.
                     if name not in names_of_the_parameters_to_consider:
                         continue
-
-                    split = name.rsplit(".", maxsplit=1)
-                    module = model.get_submodule(split[0])
-                    attribute_name = split[1]
-                    current_weight = getattr(module, attribute_name)
 
                     try:
                         weight_info = WeightInformation(weight_map[name], name, weight_map=weight_map, device=device)
@@ -438,49 +404,6 @@
                                 tied_weights[parameter] = parameter
                                 new_parameters.add(parameter)
                                 continue
-=======
-        if weight_map is None:
-            return model
-
-        with torch.no_grad():
-            tied_weights = {}
-            new_parameters = set()
-            modules_to_initialize = defaultdict(list)
-            for name, parameter in named_parameters(model, remove_duplicate=False):
-                split = name.rsplit(".", maxsplit=1)
-                module = model.get_submodule(split[0])
-                attribute_name = split[1]
-                current_weight = getattr(module, attribute_name)
-
-                try:
-                    weight_info = WeightInformation(weight_map[name], name, weight_map=weight_map, device=device)
-                except KeyError:
-                    weight_info = None
-
-                if parameter in new_parameters:
-                    # It can be the case if a module is shared in the model.
-                    # For example in T5, the embedding layer is shared so after loading the parameter the first time,
-                    # it is not needed to do it again, and doing it can cause bugs.
-                    continue
-                elif parameter in tied_weights:
-                    # It can be the case when weights are tied. For example between the embeddings and the LM head.
-                    new_parameter = tied_weights[parameter]
-                elif weight_info is not None:
-                    if getattr(current_weight, "tensor_model_parallel", False):
-                        if parameter.device == torch.device("meta"):
-                            # This must either be a torch.nn.Embedding or a torch.nn.Linear that was not handled during
-                            # parallelization since those are the only classes that we initialize on the `meta` device.
-                            num_dims = current_weight.dim()
-                            partition_dim = getattr(current_weight, "partition_dim")
-                            tp_rank = get_tensor_model_parallel_rank()
-                            size_per_rank = current_weight.size(partition_dim)
-                            slices = [
-                                None
-                                if idx != partition_dim
-                                else (size_per_rank * tp_rank, size_per_rank * (tp_rank + 1))
-                                for idx in range(num_dims)
-                            ]
->>>>>>> 2d824bad
                         else:
                             slices = None
 
@@ -491,59 +414,15 @@
                         # This means that there is no information about where to find the weights for this parameter.
                         device = torch.device("cpu") if device is None else device
                         new_parameter = torch.nn.Parameter(torch.empty_like(current_weight, device=device))
-                        modules_to_initialize.append(module)
+                        modules_to_initialize[module].append(attribute_name)
 
                     setattr(
                         module,
                         attribute_name,
                         new_parameter,
                     )
-<<<<<<< HEAD
                     tied_weights[parameter] = new_parameter
                     new_parameters.add(new_parameter)
-
-                for mod in modules_to_initialize:
-                    # This module has not pre-trained weights, it must be fine-tuned, we initialize it with the
-                    # `reset_parameters()` method.
-                    mod.reset_parameters()
-
-        pp_size = get_pipeline_model_parallel_size()
-        if pp_size > 1:
-            if not cls.supports_pipeline_parallelism():
-                raise NotImplementedError("{cls} does not support pipeline parallelism.")
-
-            model.config.return_dict = False
-            model.config.use_cache = False
-            model.config.output_attentions = False
-            model.config.output_hidden_states = False
-
-            with Patcher(cls.PIPELINE_PARALLELISM_SPECS_CLS.get_patching_specs()):
-                if pipeline_parallel_input_names is None:
-                    pipeline_parallel_input_names = cls.PIPELINE_PARALLELISM_SPECS_CLS.DEFAULT_INPUT_NAMES
-                model = NxDPPModel(
-                    model,
-                    transformer_layer_cls=cls.PIPELINE_PARALLELISM_SPECS_CLS.TRASNFORMER_LAYER_CLS,
-                    num_microbatches=pipeline_parallel_num_microbatches,
-                    output_loss_value_spec=cls.PIPELINE_PARALLELISM_SPECS_CLS.OUTPUT_LOSS_SPECS,
-                    input_names=pipeline_parallel_input_names,
-                    pipeline_cuts=cls.PIPELINE_PARALLELISM_SPECS_CLS.create_pipeline_cuts(model, pp_size),
-                    leaf_module_cls=cls.PIPELINE_PARALLELISM_SPECS_CLS.leaf_module_cls(),
-                    use_zero1_optimizer=pipeline_parallel_use_zero1_optimizer,
-                )
-=======
-                else:
-                    # This means that there is no information about where to find the weights for this parameter.
-                    device = torch.device("cpu") if device is None else device
-                    new_parameter = torch.nn.Parameter(torch.empty_like(current_weight, device=device))
-                    modules_to_initialize[module].append(attribute_name)
-
-                setattr(
-                    module,
-                    attribute_name,
-                    new_parameter,
-                )
-                tied_weights[parameter] = new_parameter
-                new_parameters.add(new_parameter)
 
             for mod, parameter_names in modules_to_initialize.items():
                 if isinstance(mod, torch.nn.Embedding):
@@ -574,7 +453,35 @@
                     initialize_parallel_linear(mod, left_uninitialized)
                 else:
                     raise ValueError(f"Do not know how to initialize a module of type {mod.__class__}")
->>>>>>> 2d824bad
+
+                for mod in modules_to_initialize:
+                    # This module has not pre-trained weights, it must be fine-tuned, we initialize it with the
+                    # `reset_parameters()` method.
+                    mod.reset_parameters()
+
+        pp_size = get_pipeline_model_parallel_size()
+        if pp_size > 1:
+            if not cls.supports_pipeline_parallelism():
+                raise NotImplementedError("{cls} does not support pipeline parallelism.")
+
+            model.config.return_dict = False
+            model.config.use_cache = False
+            model.config.output_attentions = False
+            model.config.output_hidden_states = False
+
+            with Patcher(cls.PIPELINE_PARALLELISM_SPECS_CLS.get_patching_specs()):
+                if pipeline_parallel_input_names is None:
+                    pipeline_parallel_input_names = cls.PIPELINE_PARALLELISM_SPECS_CLS.DEFAULT_INPUT_NAMES
+                model = NxDPPModel(
+                    model,
+                    transformer_layer_cls=cls.PIPELINE_PARALLELISM_SPECS_CLS.TRASNFORMER_LAYER_CLS,
+                    num_microbatches=pipeline_parallel_num_microbatches,
+                    output_loss_value_spec=cls.PIPELINE_PARALLELISM_SPECS_CLS.OUTPUT_LOSS_SPECS,
+                    input_names=pipeline_parallel_input_names,
+                    pipeline_cuts=cls.PIPELINE_PARALLELISM_SPECS_CLS.create_pipeline_cuts(model, pp_size),
+                    leaf_module_cls=cls.PIPELINE_PARALLELISM_SPECS_CLS.leaf_module_cls(),
+                    use_zero1_optimizer=pipeline_parallel_use_zero1_optimizer,
+                )
 
         # TODO: see how it works out with pp.
         if checkpoint_dir is not None:
@@ -589,16 +496,12 @@
     @classmethod
     @requires_neuronx_distributed
     def was_parallelized(cls, model: "PreTrainedModel") -> bool:
-<<<<<<< HEAD
-        from neuronx_distributed import parallel_layers
+        import neuronx_distributed
         from neuronx_distributed.parallel_layers.parallel_state import (
             get_pipeline_model_parallel_size,
             get_tensor_model_parallel_size,
         )
         from neuronx_distributed.pipeline import NxDPPModel
-=======
-        import neuronx_distributed
->>>>>>> 2d824bad
 
         needs_parallelization_for_pp = get_pipeline_model_parallel_size() > 1 and not isinstance(model, NxDPPModel)
         parallel_layer_classes = (
@@ -778,19 +681,13 @@
     ):
         import torch_xla.core.xla_model as xm
         from neuronx_distributed import parallel_layers
-<<<<<<< HEAD
         from neuronx_distributed.pipeline import NxDPPModel
-=======
         from neuronx_distributed.parallel_layers.parallel_state import (
             get_data_parallel_rank,
             get_tensor_model_parallel_rank,
         )
 
         cls._check_model_was_parallelized(model)
-
-        data_parallel_rank = get_data_parallel_rank()
-        tensor_parallel_rank = get_tensor_model_parallel_rank()
->>>>>>> 2d824bad
 
         if not isinstance(output_dir, Path):
             output_dir = Path(output_dir)
