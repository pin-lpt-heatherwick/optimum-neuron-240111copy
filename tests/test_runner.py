--- conflicted
+++ resolved
@@ -17,11 +17,7 @@
 import os
 from unittest import TestCase
 
-<<<<<<< HEAD
 from huggingface_hub import get_token, login
-=======
-import huggingface_hub
->>>>>>> 923398ed
 from parameterized import parameterized
 
 from optimum.neuron.utils.cache_utils import (
@@ -62,7 +58,6 @@
 
     @classmethod
     def setUpClass(cls):
-<<<<<<< HEAD
         cls._token = get_token()
         cls._cache_repo = load_custom_cache_repo_name_from_hf_home()
         cls._env = dict(os.environ)
@@ -73,21 +68,12 @@
             set_custom_cache_repo_name_in_hf_home(cls.CACHE_REPO_NAME)
         else:
             raise RuntimeError("Please specify the token via the HF_TOKEN_OPTIMUM_NEURON_CI environment variable.")
-=======
-        cls._token = huggingface_hub.get_token()
-        cls._cache_repo = load_custom_cache_repo_name_from_hf_home()
-        cls._env = dict(os.environ)
-        set_custom_cache_repo_name_in_hf_home(cls.CACHE_REPO_NAME)
->>>>>>> 923398ed
 
     @classmethod
     def tearDownClass(cls):
         os.environ = cls._env
-<<<<<<< HEAD
         if cls._token is not None:
             login(cls._token)
-=======
->>>>>>> 923398ed
         if cls._cache_repo is not None:
             try:
                 set_custom_cache_repo_name_in_hf_home(cls._cache_repo)
